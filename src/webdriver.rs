use selenium_core::utils::*;
use selenium_core::url_builder::URLBuilder;
use session::SessionHandler;
use navigation::{TitleContainer, URLContainer, WebDriverNavigation};
use session::session_structs::*;
use reqwest;
use std::collections::BTreeMap;

pub enum SupportedBrowser {
    Chrome,
}

// The primary struct through which interaction happens
pub struct WebDriver {
    browser: SupportedBrowser,
    client: reqwest::Client,
    session_id: Option<String>,
}

impl WebDriver {
    pub fn new(browser: SupportedBrowser) -> WebDriver {
        WebDriver {
            browser,
            client: reqwest::Client::new(),
            session_id: None,
        }
    }
    fn get_sess_id(&self) -> String {
        self.session_id.clone().unwrap()
    }
}

impl SessionHandler for WebDriver {
    fn new_session(&mut self, params: NewSessionParams) -> reqwest::Result<NewSessionResult> {
        let url = URLBuilder::new().add_element("session").get_url();

        println!("{}", url);
        let response: NewSessionResult = self.client.post(url).json(&params).send()?.json()?;

        self.session_id = Some(response.get_session_id());
        Ok(response)
    }
    fn delete_session(&mut self) -> reqwest::Result<()> {
        let session_id = self.get_sess_id();
<<<<<<< HEAD
        let url = URLBuilder::new().add_kv_pair("session/", &session_id).get_url();
=======
        let url = URLBuilder::new()
            .add_kv_pair("session", &session_id)
            .get_url();
>>>>>>> 680ea248

        let _ = self.client.delete(url).send()?;
        Ok(())
    }
    fn status(&self) -> reqwest::Result<StatusResult> {
        let url = URLBuilder::new().add_element("status").get_url();
        let res: StatusResult = self.client.get(url).send()?.json()?;
        Ok(res)
    }
    fn get_timeouts(&self) -> reqwest::Result<TimeoutResult> {
        let url = URLBuilder::new()
            .add_kv_pair("session", &self.get_sess_id())
            .add_element("timeouts")
            .get_url();
        let res: TimeoutResult = self.client.get(url).send()?.json()?;
        Ok(res)
    }
    fn set_timeouts(&self, params: TimeoutResult) -> reqwest::Result<()> {
        let url = URLBuilder::new()
            .add_kv_pair("session", &self.get_sess_id())
            .add_element("timeouts")
            .get_url();
        self.client.post(url).json(&params).send()?;
        Ok(())
    }
}

impl WebDriverNavigation for WebDriver {
    fn navigate_to_url(&self, url: &str) -> reqwest::Result<()> {
        let url_val = URLBuilder::new()
            .add_element("session")
            .add_kv_pair(&self.get_sess_id(), "url")
            .get_url();
        let post_body = URLContainer::new(&url);
        self.client.post(url_val).json(&post_body).send()?;
        Ok(())
    }
    fn get_current_url(&self) -> reqwest::Result<String> {
        let url = URLBuilder::new()
            .add_element("session")
            .add_kv_pair(&self.get_sess_id(), "url")
            .get_url();

        let container: URLContainer = self.client.get(url).send()?.json()?;
        Ok(container.url)
    }
    fn go_back(&self) -> reqwest::Result<()> {
        let url = URLBuilder::new()
            .add_kv_pair("session", &self.get_sess_id())
            .add_element("back")
            .get_url();
        self.client.post(url).send()?;
        Ok(())
    }
    fn go_forward(&self) -> reqwest::Result<()> {
        let url = URLBuilder::new()
            .add_kv_pair("session", &self.get_sess_id())
            .add_element("forward")
            .get_url();
        self.client.post(url).send()?;
        Ok(())
    }
    fn refresh(&self) -> reqwest::Result<()> {
        let url = URLBuilder::new()
            .add_kv_pair("session", &self.get_sess_id())
            .add_element("refresh")
            .get_url();
        self.client.post(url).send()?;
        Ok(())
    }
    fn get_title(&self) -> reqwest::Result<String> {
        let url = URLBuilder::new()
            .add_kv_pair("session", &self.get_sess_id())
            .add_element("title")
            .get_url();
        let res: TitleContainer = self.client.post(url).send()?.json()?;
        Ok(res.title)
    }
}<|MERGE_RESOLUTION|>--- conflicted
+++ resolved
@@ -42,14 +42,7 @@
     }
     fn delete_session(&mut self) -> reqwest::Result<()> {
         let session_id = self.get_sess_id();
-<<<<<<< HEAD
         let url = URLBuilder::new().add_kv_pair("session/", &session_id).get_url();
-=======
-        let url = URLBuilder::new()
-            .add_kv_pair("session", &session_id)
-            .get_url();
->>>>>>> 680ea248
-
         let _ = self.client.delete(url).send()?;
         Ok(())
     }
